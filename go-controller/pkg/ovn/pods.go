package ovn

import (
	"fmt"
	"net"
	"sync/atomic"
	"time"

	"github.com/ovn-org/ovn-kubernetes/go-controller/pkg/config"
	"github.com/ovn-org/ovn-kubernetes/go-controller/pkg/metrics"
	"github.com/ovn-org/ovn-kubernetes/go-controller/pkg/ovn/ipallocator"
	ovntypes "github.com/ovn-org/ovn-kubernetes/go-controller/pkg/types"
	util "github.com/ovn-org/ovn-kubernetes/go-controller/pkg/util"
	"github.com/pkg/errors"
	kapi "k8s.io/api/core/v1"
	kerrors "k8s.io/apimachinery/pkg/api/errors"
	ktypes "k8s.io/apimachinery/pkg/types"
	"k8s.io/apimachinery/pkg/util/wait"
	"k8s.io/client-go/util/retry"
	"k8s.io/klog/v2"
	utilnet "k8s.io/utils/net"

	libovsdbclient "github.com/ovn-org/libovsdb/client"
	"github.com/ovn-org/libovsdb/ovsdb"
	"github.com/ovn-org/ovn-kubernetes/go-controller/pkg/libovsdbops"
	"github.com/ovn-org/ovn-kubernetes/go-controller/pkg/nbdb"
)

func (oc *DefaultNetworkController) syncPods(pods []interface{}) error {
	// get the list of logical switch ports (equivalent to pods). Reserve all existing Pod IPs to
	// avoid subsequent new Pods getting the same duplicate Pod IP.
	//
	// TBD: Before this succeeds, add Pod handler should not continue to allocate IPs for the new Pods.
	expectedLogicalPorts := make(map[string]bool)
	for _, podInterface := range pods {
		pod, ok := podInterface.(*kapi.Pod)
		if !ok {
			return fmt.Errorf("spurious object in syncPods: %v", podInterface)
		}
		switchName := pod.Spec.NodeName
		annotations, err := util.UnmarshalPodAnnotation(pod.Annotations, ovntypes.DefaultNetworkName)
		if util.PodScheduled(pod) && util.PodWantsNetwork(pod) && !util.PodCompleted(pod) && err == nil {
			// skip nodes that are not running ovnk (inferred from host subnets)
			if oc.lsManager.IsNonHostSubnetSwitch(switchName) {
				continue
			}
			logicalPort := util.GetLogicalPortName(pod.Namespace, pod.Name)
			expectedLogicalPorts[logicalPort] = true
			// it is possible to try to add a pod here that has no node. For example if a pod was deleted with
			// a finalizer, and then the node was removed. In this case the pod will still exist in a running state.
			// Terminating pods should still have network connectivity for pre-stop hooks or termination grace period
			if _, err := oc.watchFactory.GetNode(pod.Spec.NodeName); kerrors.IsNotFound(err) &&
				oc.lsManager.GetSwitchSubnets(switchName) == nil {
				if util.PodTerminating(pod) {
					klog.Infof("Ignoring IP allocation for terminating pod: %s/%s, on deleted "+
						"node: %s", pod.Namespace, pod.Name, pod.Spec.NodeName)
					continue
				} else {
					// unknown condition how we are getting a non-terminating pod without a node here
					klog.Errorf("Pod IP allocation found for a non-existent node in API with unknown "+
						"condition. Pod: %s/%s, node: %s", pod.Namespace, pod.Name, pod.Spec.NodeName)
				}
			}
			if err = oc.waitForNodeLogicalSwitchInCache(switchName); err != nil {
				return fmt.Errorf("failed to wait for switch %s to be added to cache. IP allocation may fail",
					switchName)
			}
			if err = oc.lsManager.AllocateIPs(switchName, annotations.IPs); err != nil {
				if err == ipallocator.ErrAllocated {
					// already allocated: log an error but not stop syncPod from continuing
					klog.Errorf("Already allocated IPs: %s for pod: %s on switchName: %s",
						util.JoinIPNetIPs(annotations.IPs, " "), logicalPort,
						switchName)
				} else {
					return fmt.Errorf("couldn't allocate IPs: %s for pod: %s on switch: %s"+
						" error: %v", util.JoinIPNetIPs(annotations.IPs, " "), logicalPort,
						switchName, err)
				}
			}
		}
		// OCP HACK
		// Do not try to remove hybrid overlay subnet route on pods using ICNIv1
		// delete the outdated hybrid overlay subnet route if it exists
		if annotations != nil && !hasHybridAnnotation(pod.ObjectMeta) {
			// END OCP HACK
			newRoutes := []util.PodRoute{}
			for _, subnet := range oc.lsManager.GetSwitchSubnets(switchName) {
				hybridOverlayIFAddr := util.GetNodeHybridOverlayIfAddr(subnet).IP
				for _, route := range annotations.Routes {
					if !route.NextHop.Equal(hybridOverlayIFAddr) {
						newRoutes = append(newRoutes, route)
					}
				}
			}
			// checking the length because cannot compare the slices directly and if routes are removed
			// the length will be different
			if len(annotations.Routes) != len(newRoutes) {
				annotations.Routes = newRoutes
				err = oc.updatePodAnnotationWithRetry(pod, annotations)
				if err != nil {
					return fmt.Errorf("failed to set annotation on pod %s: %v", pod.Name, err)
				}
			}
		}
	}
	// all pods present before ovn-kube startup have been processed
	atomic.StoreUint32(&oc.allInitialPodsProcessed, 1)

	// get all the nodes from the watchFactory
	nodes, err := oc.watchFactory.GetNodes()
	if err != nil {
		return fmt.Errorf("failed to get nodes: %v", err)
	}

	var ops []ovsdb.Operation
	for _, n := range nodes {
		// skip nodes that are not running ovnk (inferred from host subnets)
		switchName := n.Name
		if oc.lsManager.IsNonHostSubnetSwitch(switchName) {
			continue
		}
		p := func(item *nbdb.LogicalSwitchPort) bool {
			return item.ExternalIDs["pod"] == "true" && !expectedLogicalPorts[item.Name]
		}
		sw := nbdb.LogicalSwitch{
			Name: switchName,
		}
		sw.UUID, _ = oc.lsManager.GetUUID(switchName)

		ops, err = libovsdbops.DeleteLogicalSwitchPortsWithPredicateOps(oc.nbClient, ops, &sw, p)
		if err != nil {
			return fmt.Errorf("could not generate ops to delete stale ports from logical switch %s (%+v)", n.Name, err)
		}
	}

	_, err = libovsdbops.TransactAndCheck(oc.nbClient, ops)
	if err != nil {
		return fmt.Errorf("could not remove stale logicalPorts from switches (%+v)", err)
	}
	return nil
}

// lookupPortUUIDAndSwitchName will use libovsdb to locate the logical switch port uuid as well as the logical switch
// that owns such port (aka nodeName), based on the logical port name.
func (oc *DefaultNetworkController) lookupPortUUIDAndSwitchName(logicalPort string) (portUUID string, switchName string, err error) {
	lsp := &nbdb.LogicalSwitchPort{Name: logicalPort}
	lsp, err = libovsdbops.GetLogicalSwitchPort(oc.nbClient, lsp)
	if err != nil {
		return "", "", err
	}
	p := func(item *nbdb.LogicalSwitch) bool {
		for _, currPortUUID := range item.Ports {
			if currPortUUID == lsp.UUID {
				return true
			}
		}
		return false
	}
	nodeSwitches, err := libovsdbops.FindLogicalSwitchesWithPredicate(oc.nbClient, p)
	if err != nil {
		return "", "", fmt.Errorf("failed to get node logical switch for logical port %s (%s): %w", logicalPort, lsp.UUID, err)
	}
	if len(nodeSwitches) != 1 {
		return "", "", fmt.Errorf("found %d node logical switch for logical port %s (%s)", len(nodeSwitches), logicalPort, lsp.UUID)
	}
	return lsp.UUID, nodeSwitches[0].Name, nil
}

func (oc *DefaultNetworkController) deleteLogicalPort(pod *kapi.Pod, portInfo *lpInfo) (err error) {
	podDesc := pod.Namespace + "/" + pod.Name
	klog.Infof("Deleting pod: %s", podDesc)

	if err = oc.deletePodExternalGW(pod); err != nil {
		return fmt.Errorf("unable to delete external gateway routes for pod %s: %w", podDesc, err)
	}
	if pod.Spec.HostNetwork {
		return nil
	}
	if !util.PodScheduled(pod) {
		return nil
	}

	logicalPort := util.GetLogicalPortName(pod.Namespace, pod.Name)
	var portUUID string
	var switchName string
	var podIfAddrs []*net.IPNet
	if portInfo == nil {
		// If ovnkube-master restarts, it is also possible the Pod's logical switch port
		// is not re-added into the cache. Delete logical switch port anyway.
		annotation, err := util.UnmarshalPodAnnotation(pod.Annotations, ovntypes.DefaultNetworkName)
		if err != nil {
			if util.IsAnnotationNotSetError(err) {
				// if the annotation doesn’t exist, that’s not an error. It means logical port does not need to be deleted.
				klog.V(5).Infof("No annotations on pod %s/%s, no need to delete its logical port: %s", pod.Namespace, pod.Name, logicalPort)
				return nil
			}
			return fmt.Errorf("unable to unmarshal pod annotations for pod %s/%s: %w", pod.Namespace, pod.Name, err)
		}

		// Since portInfo is not available, use ovn to locate the logical switch (named after the node name) for the logical port.
		portUUID, switchName, err = oc.lookupPortUUIDAndSwitchName(logicalPort)
		if err != nil {
			if err != libovsdbclient.ErrNotFound {
				return fmt.Errorf("unable to locate portUUID+switchName for pod %s/%s: %w", pod.Namespace, pod.Name, err)
			}
			// The logical port no longer exists in OVN. The caller expects this function to be idem-potent,
			// so the proper action to take is to use an empty uuid and extract the node name from the pod spec.
			portUUID = ""
			switchName = pod.Spec.NodeName
		}
		podIfAddrs = annotation.IPs

		klog.Warningf("No cached port info for deleting pod: %s. Using logical switch %s port uuid %s and addrs %v",
			podDesc, switchName, portUUID, podIfAddrs)
	} else {
		portUUID = portInfo.uuid
		switchName = portInfo.logicalSwitch // ls <==> nodeName
		podIfAddrs = portInfo.ips
	}

	// Sanity check. The nodeName from pod spec is expected to be the same as the logical switch obtained from the port.
	if switchName != pod.Spec.NodeName {
		klog.Errorf("Deleting pod %s has an unexpected switch name in spec: %s, ovn expects it to be %s for port uuid %s",
			podDesc, pod.Spec.NodeName, switchName, portUUID)
	}

	shouldRelease := true
	// check to make sure no other pods are using this IP before we try to release it if this is a completed pod.
	if util.PodCompleted(pod) {
		if shouldRelease, err = oc.lsManager.ConditionalIPRelease(switchName, podIfAddrs, func() (bool, error) {
			pods, err := oc.watchFactory.GetAllPods()
			if err != nil {
				return false, fmt.Errorf("unable to get pods to determine if completed pod IP is in use by another pod. "+
					"Will not release pod %s/%s IP: %#v from allocator", pod.Namespace, pod.Name, podIfAddrs)
			}
			// iterate through all pods, ignore pods on other switches
			for _, p := range pods {
				if util.PodCompleted(p) || !util.PodWantsNetwork(p) || !util.PodScheduled(p) || p.Spec.NodeName != switchName {
					continue
				}
				// check if the pod addresses match in the OVN annotation
				pAddrs, err := util.GetAllPodIPs(p)
				if err != nil {
					continue
				}

				for _, pAddr := range pAddrs {
					for _, podAddr := range podIfAddrs {
						if pAddr.Equal(podAddr.IP) {
							klog.Infof("Will not release IP address: %s for pod %s/%s. Detected another pod"+
								" using this IP: %s/%s", pAddr.String(), pod.Namespace, pod.Name, p.Namespace, p.Name)
							return false, nil
						}
					}
				}
			}
			klog.Infof("Releasing IPs for Completed pod: %s/%s, ips: %s", pod.Namespace, pod.Name,
				util.JoinIPNetIPs(podIfAddrs, " "))
			return true, nil
		}); err != nil {
			return fmt.Errorf("cannot determine if IPs are safe to release for completed pod: %s: %w", podDesc, err)
		}
	}

	var allOps, ops []ovsdb.Operation

	// if the ip is in use by another pod we should not try to remove it from the address set
	if shouldRelease {
		if ops, err = oc.deletePodFromNamespace(pod.Namespace, podIfAddrs, portUUID); err != nil {
			return fmt.Errorf("unable to delete pod %s from namespace: %w", podDesc, err)
		}
		allOps = append(allOps, ops...)
	}
	ops, err = oc.delLSPOps(logicalPort, switchName, portUUID)
	// Tolerate cases where logical switch of the logical port no longer exist in OVN.
	if err != nil && !errors.Is(err, libovsdbclient.ErrNotFound) {
		return fmt.Errorf("failed to create delete ops for the lsp: %s: %s", logicalPort, err)
	}
	allOps = append(allOps, ops...)

	recordOps, txOkCallBack, _, err := metrics.GetConfigDurationRecorder().AddOVN(oc.nbClient, "pod", pod.Namespace,
		pod.Name)
	if err != nil {
		klog.Errorf("Failed to record config duration: %v", err)
	}
	allOps = append(allOps, recordOps...)
	_, err = libovsdbops.TransactAndCheck(oc.nbClient, allOps)
	if err != nil {
		return fmt.Errorf("cannot delete logical switch port %s, %v", logicalPort, err)
	}
	txOkCallBack()

	// do not remove SNATs/GW routes/IPAM for an IP address unless we have validated no other pod is using it
	if !shouldRelease {
		return nil
	}

	if config.Gateway.DisableSNATMultipleGWs {
		if err := deletePodSNAT(oc.nbClient, switchName, []*net.IPNet{}, podIfAddrs); err != nil {
			return fmt.Errorf("cannot delete GR SNAT for pod %s: %w", podDesc, err)
		}
	}
	podNsName := ktypes.NamespacedName{Namespace: pod.Namespace, Name: pod.Name}
	if err := oc.deleteGWRoutesForPod(podNsName, podIfAddrs); err != nil {
		return fmt.Errorf("cannot delete GW Routes for pod %s: %w", podDesc, err)
	}

	// Releasing IPs needs to happen last so that we can deterministically know that if delete failed that
	// the IP of the pod needs to be released. Otherwise we could have a completed pod failed to be removed
	// and we dont know if the IP was released or not, and subsequently could accidentally release the IP
	// while it is now on another pod
	klog.Infof("Attempting to release IPs for pod: %s/%s, ips: %s", pod.Namespace, pod.Name,
		util.JoinIPNetIPs(podIfAddrs, " "))
	if err := oc.lsManager.ReleaseIPs(switchName, podIfAddrs); err != nil {
		return fmt.Errorf("cannot release IPs for pod %s: %w", podDesc, err)
	}

	return nil
}

func (oc *DefaultNetworkController) waitForNodeLogicalSwitch(switchName string) (*nbdb.LogicalSwitch, error) {
	// Wait for the node logical switch to be created by the ClusterController and be present
	// in libovsdb's cache. The node switch will be created when the node's logical network infrastructure
	// is created by the node watch
	ls := &nbdb.LogicalSwitch{Name: switchName}
	if err := wait.PollImmediate(30*time.Millisecond, 30*time.Second, func() (bool, error) {
		if lsUUID, ok := oc.lsManager.GetUUID(switchName); !ok {
			return false, fmt.Errorf("error getting logical switch %s: %s", switchName, "switch not in logical switch cache")
		} else {
			ls.UUID = lsUUID
			return true, nil
		}
	}); err != nil {
		return nil, fmt.Errorf("timed out waiting for logical switch in logical switch cache %q subnet: %v", switchName, err)
	}
	return ls, nil
}

func (oc *DefaultNetworkController) waitForNodeLogicalSwitchInCache(switchName string) error {
	// Wait for the node logical switch to be created by the ClusterController.
	// The node switch will be created when the node's logical network infrastructure
	// is created by the node watch.
	var subnets []*net.IPNet
	if err := wait.PollImmediate(30*time.Millisecond, 30*time.Second, func() (bool, error) {
		subnets = oc.lsManager.GetSwitchSubnets(switchName)
		return subnets != nil, nil
	}); err != nil {
		return fmt.Errorf("timed out waiting for logical switch %q subnet: %v", switchName, err)
	}
	return nil
}

<<<<<<< HEAD
func (oc *Controller) addRoutesGatewayIP(pod *kapi.Pod, podAnnotation *util.PodAnnotation, nodeSubnets []*net.IPNet,
	routingExternalGWs *gatewayInfo, routingPodGWs map[string]gatewayInfo, hybridOverlayExternalGW net.IP) error {

=======
func (oc *DefaultNetworkController) addRoutesGatewayIP(pod *kapi.Pod, podAnnotation *util.PodAnnotation, nodeSubnets []*net.IPNet) error {
>>>>>>> 2cceeebd
	// if there are other network attachments for the pod, then check if those network-attachment's
	// annotation has default-route key. If present, then we need to skip adding default route for
	// OVN interface
	networks, err := util.GetK8sPodAllNetworks(pod)
	if err != nil {
		return fmt.Errorf("error while getting network attachment definition for [%s/%s]: %v",
			pod.Namespace, pod.Name, err)
	}
	otherDefaultRouteV4 := false
	otherDefaultRouteV6 := false
	for _, network := range networks {
		for _, gatewayRequest := range network.GatewayRequest {
			if utilnet.IsIPv6(gatewayRequest) {
				otherDefaultRouteV6 = true
			} else {
				otherDefaultRouteV4 = true
			}
		}
	}

	for _, podIfAddr := range podAnnotation.IPs {
		isIPv6 := utilnet.IsIPv6CIDR(podIfAddr)
		nodeSubnet, err := util.MatchIPNetFamily(isIPv6, nodeSubnets)
		if err != nil {
			return err
		}
		// DUALSTACK FIXME: hybridOverlayExternalGW is not Dualstack
		// When oc.getHybridOverlayExternalGwAnnotation() supports dualstack, return error if no match.
		// If external gateway mode is configured, need to use it for all outgoing traffic, so don't want
		// to fall back to the default gateway here
		if hybridOverlayExternalGW != nil && utilnet.IsIPv6(hybridOverlayExternalGW) != isIPv6 {
			klog.Warningf("Pod %s/%s has no external gateway for %s", pod.Namespace, pod.Name, util.IPFamilyName(isIPv6))
			continue
		}

		gatewayIPnet := util.GetNodeGatewayIfAddr(nodeSubnet)

		otherDefaultRoute := otherDefaultRouteV4
		if isIPv6 {
			otherDefaultRoute = otherDefaultRouteV6
		}
		var gatewayIP net.IP
		hasRoutingExternalGWs := len(routingExternalGWs.gws) > 0
		hasPodRoutingGWs := len(routingPodGWs) > 0
		if otherDefaultRoute || (hybridOverlayExternalGW != nil && !hasRoutingExternalGWs && !hasPodRoutingGWs) {
			for _, clusterSubnet := range config.Default.ClusterSubnets {
				if isIPv6 == utilnet.IsIPv6CIDR(clusterSubnet.CIDR) {
					podAnnotation.Routes = append(podAnnotation.Routes, util.PodRoute{
						Dest:    clusterSubnet.CIDR,
						NextHop: gatewayIPnet.IP,
					})
				}
			}
			for _, serviceSubnet := range config.Kubernetes.ServiceCIDRs {
				if isIPv6 == utilnet.IsIPv6CIDR(serviceSubnet) {
					podAnnotation.Routes = append(podAnnotation.Routes, util.PodRoute{
						Dest:    serviceSubnet,
						NextHop: gatewayIPnet.IP,
					})
				}
			}
			if hybridOverlayExternalGW != nil {
				gatewayIP = util.GetNodeHybridOverlayIfAddr(nodeSubnet).IP
			}
		} else {
			gatewayIP = gatewayIPnet.IP
		}

		if gatewayIP != nil {
			podAnnotation.Gateways = append(podAnnotation.Gateways, gatewayIP)
		}
	}
	return nil
}

// podExpectedInLogicalCache returns true if pod should be added to oc.logicalPortCache.
// For some pods, like hostNetwork pods, overlay node pods, or completed pods waiting for them to be added
// to oc.logicalPortCache will never succeed.
func (oc *DefaultNetworkController) podExpectedInLogicalCache(pod *kapi.Pod) bool {
	switchName := pod.Spec.NodeName
	return util.PodWantsNetwork(pod) && !oc.lsManager.IsNonHostSubnetSwitch(switchName) && !util.PodCompleted(pod)
}

func (oc *DefaultNetworkController) addLogicalPort(pod *kapi.Pod) (err error) {
	// If a node does node have an assigned hostsubnet don't wait for the logical switch to appear
	switchName := pod.Spec.NodeName
	if oc.lsManager.IsNonHostSubnetSwitch(switchName) {
		return nil
	}

	var libovsdbExecuteTime time.Duration
	var podAnnoTime time.Duration
	// Keep track of how long syncs take.
	start := time.Now()
	defer func() {
		klog.Infof("[%s/%s] addLogicalPort took %v, libovsdb time %v, annotation time: %v",
			pod.Namespace, pod.Name, time.Since(start), libovsdbExecuteTime, podAnnoTime)
	}()

	// it is possible to try to add a pod here that has no node. For example if a pod was deleted with
	// a finalizer, and then the node was removed. In this case the pod will still exist in a running state.
	// Terminating pods should still have network connectivity for pre-stop hooks or termination grace period
	// We cannot wire a pod that has no node/switch, so retry again later
	if _, err := oc.watchFactory.GetNode(pod.Spec.NodeName); kerrors.IsNotFound(err) &&
		oc.lsManager.GetSwitchSubnets(switchName) == nil {
		podState := "unknown"
		if util.PodTerminating(pod) {
			podState = "terminating"
		}
		return fmt.Errorf("[%s/%s] Non-existent node: %s in API for pod with %s state",
			pod.Namespace, pod.Name, pod.Spec.NodeName, podState)
	}

	ls, err := oc.waitForNodeLogicalSwitch(switchName)
	if err != nil {
		return err
	}

	portName := util.GetLogicalPortName(pod.Namespace, pod.Name)
	klog.Infof("[%s/%s] creating logical port for pod on switch %s", pod.Namespace, pod.Name, switchName)

	var podMac net.HardwareAddr
	var podIfAddrs []*net.IPNet
	var addresses []string
	var releaseIPs bool
	lspExist := false
	needsIP := true

	// Check if the pod's logical switch port already exists. If it
	// does don't re-add the port to OVN as this will change its
	// UUID and and the port cache, address sets, and port groups
	// will still have the old UUID.
	lsp := &nbdb.LogicalSwitchPort{Name: portName}
	existingLSP, err := libovsdbops.GetLogicalSwitchPort(oc.nbClient, lsp)
	if err != nil && err != libovsdbclient.ErrNotFound {
		return fmt.Errorf("unable to get the lsp %s from the nbdb: %s", portName, err)
	}
	lspExist = err != libovsdbclient.ErrNotFound

	// Sanity check. If port exists, it should be in the logical switch obtained from the pod spec.
	if lspExist {
		portFound := false
		ls, err = libovsdbops.GetLogicalSwitch(oc.nbClient, ls)
		if err != nil {
			return fmt.Errorf("[%s/%s] unable to find logical switch %s in NBDB", pod.Namespace, pod.Name,
				switchName)
		}
		for _, currPortUUID := range ls.Ports {
			if currPortUUID == existingLSP.UUID {
				portFound = true
				break
			}
		}
		if !portFound {
			// This should never happen and indicates we failed to clean up an LSP for a pod that was recreated
			return fmt.Errorf("[%s/%s] failed to locate existing logical port %s (%s) in logical switch %s",
				pod.Namespace, pod.Name, existingLSP.Name, existingLSP.UUID, switchName)
		}
	}

	lsp.Options = make(map[string]string)
	// Unique identifier to distinguish interfaces for recreated pods, also set by ovnkube-node
	// ovn-controller will claim the OVS interface only if external_ids:iface-id
	// matches with the Port_Binding.logical_port and external_ids:iface-id-ver matches
	// with the Port_Binding.options:iface-id-ver. This is not mandatory.
	// If Port_binding.options:iface-id-ver is not set, then OVS
	// Interface.external_ids:iface-id-ver if set is ignored.
	// Don't set iface-id-ver for already existing LSP if it wasn't set before,
	// because the corresponding OVS port may not have it set
	// (then ovn-controller won't bind the interface).
	// May happen on upgrade, because ovnkube-node doesn't update
	// existing OVS interfaces with new iface-id-ver option.
	if !lspExist || len(existingLSP.Options["iface-id-ver"]) != 0 {
		lsp.Options["iface-id-ver"] = string(pod.UID)
	}
	// Bind the port to the node's chassis; prevents ping-ponging between
	// chassis if ovnkube-node isn't running correctly and hasn't cleared
	// out iface-id for an old instance of this pod, and the pod got
	// rescheduled.
	lsp.Options["requested-chassis"] = pod.Spec.NodeName

	annotation, err := util.UnmarshalPodAnnotation(pod.Annotations, ovntypes.DefaultNetworkName)

	// the IPs we allocate in this function need to be released back to the
	// IPAM pool if there is some error in any step of addLogicalPort past
	// the point the IPs were assigned via the IPAM manager.
	// this needs to be done only when releaseIPs is set to true (the case where
	// we truly have assigned podIPs in this call) AND when there is no error in
	// the rest of the functionality of addLogicalPort. It is important to use a
	// named return variable for defer to work correctly.

	defer func() {
		if releaseIPs && err != nil {
			if relErr := oc.lsManager.ReleaseIPs(switchName, podIfAddrs); relErr != nil {
				klog.Errorf("Error when releasing IPs for switch: %s, err: %q",
					switchName, relErr)
			} else {
				klog.Infof("Released IPs: %s for switch: %s", util.JoinIPNetIPs(podIfAddrs, " "), switchName)
			}
		}
	}()

	if err == nil {
		podMac = annotation.MAC
		podIfAddrs = annotation.IPs

		// If the pod already has annotations use the existing static
		// IP/MAC from the annotation.
		lsp.DynamicAddresses = nil

		// ensure we have reserved the IPs in the annotation
		if err = oc.lsManager.AllocateIPs(switchName, podIfAddrs); err != nil && err != ipallocator.ErrAllocated {
			return fmt.Errorf("unable to ensure IPs allocated for already annotated pod: %s, IPs: %s, error: %v",
				pod.Name, util.JoinIPNetIPs(podIfAddrs, " "), err)
		} else {
			needsIP = false
		}
	}

	if needsIP {
		if existingLSP != nil {
			// try to get the MAC and IPs from existing OVN port first
			podMac, podIfAddrs, err = oc.getPortAddresses(switchName, existingLSP)
			if err != nil {
				return fmt.Errorf("failed to get pod addresses for pod %s on switch: %s, err: %v",
					portName, switchName, err)
			}
		}
		needsNewAllocation := false

		// ensure we have reserved the IPs found in OVN
		if len(podIfAddrs) == 0 {
			needsNewAllocation = true
		} else if err = oc.lsManager.AllocateIPs(switchName, podIfAddrs); err != nil && err != ipallocator.ErrAllocated {
			klog.Warningf("Unable to allocate IPs found on existing OVN port: %s, for pod %s on switch: %s"+
				" error: %v", util.JoinIPNetIPs(podIfAddrs, " "), portName, switchName, err)

			needsNewAllocation = true
		}
		if needsNewAllocation {
			// Previous attempts to use already configured IPs failed, need to assign new
			podMac, podIfAddrs, err = oc.assignPodAddresses(switchName)
			if err != nil {
				return fmt.Errorf("failed to assign pod addresses for pod %s on switch: %s, err: %v",
					portName, switchName, err)
			}
		}

		releaseIPs = true

	}

	// Ensure the namespace/nsInfo exists
	routingExternalGWs, routingPodGWs, hybridOverlayExternalGW, ops, err := oc.addPodToNamespace(pod.Namespace, podIfAddrs)
	if err != nil {
		return err
	}

	if needsIP {
		network, err := util.GetK8sPodDefaultNetwork(pod)
		// handle error cases separately first to ensure binding to err, otherwise the
		// defer will fail
		if err != nil {
			return fmt.Errorf("error while getting custom MAC config for port %q from "+
				"default-network's network-attachment: %v", portName, err)
		}

		if network != nil && network.MacRequest != "" {
			klog.V(5).Infof("Pod %s/%s requested custom MAC: %s", pod.Namespace, pod.Name, network.MacRequest)
			podMac, err = net.ParseMAC(network.MacRequest)
			if err != nil {
				return fmt.Errorf("failed to parse mac %s requested in annotation for pod %s: Error %v",
					network.MacRequest, pod.Name, err)
			}
		}
		podAnnotation := util.PodAnnotation{
			IPs: podIfAddrs,
			MAC: podMac,
		}
		var nodeSubnets []*net.IPNet
		if nodeSubnets = oc.lsManager.GetSwitchSubnets(switchName); nodeSubnets == nil {
			return fmt.Errorf("cannot retrieve subnet for assigning gateway routes for pod %s, node: %s",
				pod.Name, switchName)
		}
		err = oc.addRoutesGatewayIP(pod, &podAnnotation, nodeSubnets, routingExternalGWs, routingPodGWs, hybridOverlayExternalGW)
		if err != nil {
			return err
		}

		klog.V(5).Infof("Annotation values: ip=%v ; mac=%s ; gw=%s",
			podIfAddrs, podMac, podAnnotation.Gateways)
		annoStart := time.Now()
		err = oc.updatePodAnnotationWithRetry(pod, &podAnnotation)
		podAnnoTime = time.Since(annoStart)
		if err != nil {
			return err
		}
		releaseIPs = false
	}

	// if we have any external or pod Gateways, add routes
	gateways := make([]*gatewayInfo, 0, len(routingExternalGWs.gws)+len(routingPodGWs))

	if len(routingExternalGWs.gws) > 0 {
		gateways = append(gateways, routingExternalGWs)
	}
	for key := range routingPodGWs {
		gw := routingPodGWs[key]
		if len(gw.gws) > 0 {
			if err = validateRoutingPodGWs(routingPodGWs); err != nil {
				klog.Error(err)
			}
			gateways = append(gateways, &gw)
		} else {
			klog.Warningf("Found routingPodGW with no gateways ip set for namespace %s", pod.Namespace)
		}
	}

	if len(gateways) > 0 {
		podNsName := ktypes.NamespacedName{Namespace: pod.Namespace, Name: pod.Name}
		err = oc.addGWRoutesForPod(gateways, podIfAddrs, podNsName, pod.Spec.NodeName)
		if err != nil {
			return err
		}
	} else if config.Gateway.DisableSNATMultipleGWs {
		// Add NAT rules to pods if disable SNAT is set and does not have
		// namespace annotations to go through external egress router
		if extIPs, err := getExternalIPsGR(oc.watchFactory, pod.Spec.NodeName); err != nil {
			return err
		} else if ops, err = oc.addOrUpdatePodSNATReturnOps(pod.Spec.NodeName, extIPs, podIfAddrs, ops); err != nil {
			return err
		}
	}

	// set addresses on the port
	// LSP addresses in OVN are a single space-separated value
	addresses = []string{podMac.String()}
	for _, podIfAddr := range podIfAddrs {
		addresses[0] = addresses[0] + " " + podIfAddr.IP.String()
	}

	lsp.Addresses = addresses

	// add external ids
	lsp.ExternalIDs = map[string]string{"namespace": pod.Namespace, "pod": "true"}

	// CNI depends on the flows from port security, delay setting it until end
	lsp.PortSecurity = addresses

	ops, err = libovsdbops.CreateOrUpdateLogicalSwitchPortsOnSwitchOps(oc.nbClient, ops, ls, lsp)
	if err != nil {
		return fmt.Errorf("error creating logical switch port %+v on switch %+v: %+v", *lsp, *ls, err)
	}

	recordOps, txOkCallBack, _, err := metrics.GetConfigDurationRecorder().AddOVN(oc.nbClient, "pod", pod.Namespace,
		pod.Name)
	if err != nil {
		klog.Errorf("Config duration recorder: %v", err)
	}
	ops = append(ops, recordOps...)

	transactStart := time.Now()
	_, err = libovsdbops.TransactAndCheckAndSetUUIDs(oc.nbClient, lsp, ops)
	libovsdbExecuteTime = time.Since(transactStart)
	if err != nil {
		return fmt.Errorf("error transacting operations %+v: %v", ops, err)
	}
	txOkCallBack()
	oc.podRecorder.AddLSP(pod.UID)

	// check if this pod is serving as an external GW
	err = oc.addPodExternalGW(pod)
	if err != nil {
		return fmt.Errorf("failed to handle external GW check: %v", err)
	}

	// if somehow lspUUID is empty, there is a bug here with interpreting OVSDB results
	if len(lsp.UUID) == 0 {
		return fmt.Errorf("UUID is empty from LSP: %+v", *lsp)
	}

	// Add the pod's logical switch port to the port cache
	portInfo := oc.logicalPortCache.add(switchName, portName, lsp.UUID, podMac, podIfAddrs)

	// If multicast is allowed and enabled for the namespace, add the port to the allow policy.
	// FIXME: there's a race here with the Namespace multicastUpdateNamespace() handler, but
	// it's rare and easily worked around for now.
	ns, err := oc.watchFactory.GetNamespace(pod.Namespace)
	if err != nil {
		return err
	}
	if oc.multicastSupport && isNamespaceMulticastEnabled(ns.Annotations) {
		if err := podAddAllowMulticastPolicy(oc.nbClient, pod.Namespace, portInfo); err != nil {
			return err
		}
	}
	//observe the pod creation latency metric for newly created pods only
	if needsIP && !lspExist {
		metrics.RecordPodCreated(pod)
	}
	return nil
}

func (oc *DefaultNetworkController) updatePodAnnotationWithRetry(origPod *kapi.Pod, podInfo *util.PodAnnotation) error {
	resultErr := retry.RetryOnConflict(util.OvnConflictBackoff, func() error {
		// Informer cache should not be mutated, so get a copy of the object
		pod, err := oc.watchFactory.GetPod(origPod.Namespace, origPod.Name)
		if err != nil {
			return err
		}

		cpod := pod.DeepCopy()
		cpod.Annotations, err = util.MarshalPodAnnotation(cpod.Annotations, podInfo, ovntypes.DefaultNetworkName)
		if err != nil {
			return err
		}
		return oc.kube.UpdatePod(cpod)
	})
	if resultErr != nil {
		return fmt.Errorf("failed to update annotation on pod %s/%s: %v", origPod.Namespace, origPod.Name, resultErr)
	}
	return nil
}

// Given a switch, gets the next set of addresses (from the IPAM) for each of the node's
// subnets to assign to the new pod
func (oc *DefaultNetworkController) assignPodAddresses(switchName string) (net.HardwareAddr, []*net.IPNet, error) {
	var (
		podMAC   net.HardwareAddr
		podCIDRs []*net.IPNet
		err      error
	)
	podCIDRs, err = oc.lsManager.AllocateNextIPs(switchName)
	if err != nil {
		return nil, nil, err
	}
	if len(podCIDRs) > 0 {
		podMAC = util.IPAddrToHWAddr(podCIDRs[0].IP)
	}
	return podMAC, podCIDRs, nil
}

// Given a logical switch port and the switch on which it is scheduled, get all
// addresses currently assigned to it including subnet masks.
func (oc *DefaultNetworkController) getPortAddresses(switchName string, existingLSP *nbdb.LogicalSwitchPort) (net.HardwareAddr, []*net.IPNet, error) {
	podMac, podIPs, err := util.ExtractPortAddresses(existingLSP)
	if err != nil {
		return nil, nil, err
	} else if podMac == nil || len(podIPs) == 0 {
		return nil, nil, nil
	}

	var podIPNets []*net.IPNet

	nodeSubnets := oc.lsManager.GetSwitchSubnets(switchName)

	for _, ip := range podIPs {
		for _, subnet := range nodeSubnets {
			if subnet.Contains(ip) {
				podIPNets = append(podIPNets,
					&net.IPNet{
						IP:   ip,
						Mask: subnet.Mask,
					})
				break
			}
		}
	}
	return podMac, podIPNets, nil
}

// delLSPOps returns the ovsdb operations required to delete the given logical switch port (LSP)
func (oc *DefaultNetworkController) delLSPOps(logicalPort, switchName, lspUUID string) ([]ovsdb.Operation, error) {
	lsUUID, _ := oc.lsManager.GetUUID(switchName)
	lsw := nbdb.LogicalSwitch{
		UUID: lsUUID,
		Name: switchName,
	}
	lsp := nbdb.LogicalSwitchPort{
		UUID: lspUUID,
		Name: logicalPort,
	}
	ops, err := libovsdbops.DeleteLogicalSwitchPortsOps(oc.nbClient, nil, &lsw, &lsp)
	if err != nil {
		return nil, fmt.Errorf("error deleting logical switch port %+v from switch %+v: %w", lsp, lsw, err)
	}

	return ops, nil
}<|MERGE_RESOLUTION|>--- conflicted
+++ resolved
@@ -350,13 +350,9 @@
 	return nil
 }
 
-<<<<<<< HEAD
-func (oc *Controller) addRoutesGatewayIP(pod *kapi.Pod, podAnnotation *util.PodAnnotation, nodeSubnets []*net.IPNet,
-	routingExternalGWs *gatewayInfo, routingPodGWs map[string]gatewayInfo, hybridOverlayExternalGW net.IP) error {
-
-=======
-func (oc *DefaultNetworkController) addRoutesGatewayIP(pod *kapi.Pod, podAnnotation *util.PodAnnotation, nodeSubnets []*net.IPNet) error {
->>>>>>> 2cceeebd
+func (oc *DefaultNetworkController) addRoutesGatewayIP(pod *kapi.Pod, podAnnotation *util.PodAnnotation,
+	nodeSubnets []*net.IPNet, routingExternalGWs *gatewayInfo, routingPodGWs map[string]gatewayInfo,
+	hybridOverlayExternalGW net.IP) error {
 	// if there are other network attachments for the pod, then check if those network-attachment's
 	// annotation has default-route key. If present, then we need to skip adding default route for
 	// OVN interface
