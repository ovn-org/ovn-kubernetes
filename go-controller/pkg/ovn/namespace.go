--- conflicted
+++ resolved
@@ -127,11 +127,7 @@
 
 // addPodToNamespace returns pod's routing gateway info and the ops needed
 // to add pod's IP to the namespace's address set.
-<<<<<<< HEAD
-func (oc *Controller) addPodToNamespace(ns string, ips []*net.IPNet) (*gatewayInfo, map[string]gatewayInfo, net.IP, []ovsdb.Operation, error) {
-=======
-func (oc *DefaultNetworkController) addPodToNamespace(ns string, ips []*net.IPNet) (*gatewayInfo, map[string]gatewayInfo, []ovsdb.Operation, error) {
->>>>>>> 2cceeebd
+func (oc *DefaultNetworkController) addPodToNamespace(ns string, ips []*net.IPNet) (*gatewayInfo, map[string]gatewayInfo, net.IP, []ovsdb.Operation, error) {
 	var ops []ovsdb.Operation
 	var err error
 	nsInfo, nsUnlock, err := oc.ensureNamespaceLocked(ns, true, nil)
@@ -224,12 +220,8 @@
 }
 
 // AddNamespace creates corresponding addressset in ovn db
-<<<<<<< HEAD
-func (oc *Controller) AddNamespace(ns *kapi.Namespace) error {
+func (oc *DefaultNetworkController) AddNamespace(ns *kapi.Namespace) error {
 	var errors []error
-=======
-func (oc *DefaultNetworkController) AddNamespace(ns *kapi.Namespace) error {
->>>>>>> 2cceeebd
 	klog.Infof("[%s] adding namespace", ns.Name)
 	// Keep track of how long syncs take.
 	start := time.Now()
