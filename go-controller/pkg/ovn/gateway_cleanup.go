--- conflicted
+++ resolved
@@ -6,14 +6,10 @@
 	"strconv"
 	"strings"
 
-<<<<<<< HEAD
-	ovnlb "github.com/ovn-org/ovn-kubernetes/go-controller/pkg/ovn/loadbalancer"
-=======
 	"github.com/ovn-org/ovn-kubernetes/go-controller/pkg/nbdb"
 	"github.com/ovn-org/ovn-kubernetes/go-controller/pkg/ovn/libovsdbops"
 	ovnlb "github.com/ovn-org/ovn-kubernetes/go-controller/pkg/ovn/loadbalancer"
 	"github.com/ovn-org/ovn-kubernetes/go-controller/pkg/sbdb"
->>>>>>> f0d82ea9
 	"github.com/ovn-org/ovn-kubernetes/go-controller/pkg/types"
 	"github.com/ovn-org/ovn-kubernetes/go-controller/pkg/util"
 
@@ -71,13 +67,6 @@
 	}
 	lbCache.RemoveRouter(gatewayRouter)
 
-	// Remove router to lb associations from the LBCache before removing the router
-	lbCache, err := ovnlb.GetLBCache()
-	if err != nil {
-		return fmt.Errorf("failed to get load_balancer cache for router %s: %v", gatewayRouter, err)
-	}
-	lbCache.RemoveRouter(gatewayRouter)
-
 	// Remove the gateway router associated with nodeName
 	opModel := libovsdbops.OperationModel{
 		ModelPredicate: func(lr *nbdb.LogicalRouter) bool { return lr.Name == gatewayRouter },
@@ -96,8 +85,6 @@
 		return fmt.Errorf("failed to delete external switch %s, error: %v", types.ExternalSwitchPrefix+nodeName, err)
 	}
 
-<<<<<<< HEAD
-=======
 	exGWexternalSwitch := types.ExternalSwitchPrefix + types.ExternalSwitchPrefix + nodeName
 	opModel = libovsdbops.OperationModel{
 		ModelPredicate: func(ls *nbdb.LogicalSwitch) bool { return ls.Name == exGWexternalSwitch },
@@ -107,7 +94,6 @@
 		return fmt.Errorf("failed to delete external switch %s, error: %v", exGWexternalSwitch, err)
 	}
 
->>>>>>> f0d82ea9
 	// We don't know the gateway mode as this is running in the master, try to delete the additional local
 	// gateway for the shared gateway mode. it will be no op if this is done for other gateway modes.
 	oc.delPbrAndNatRules(nodeName, nil)
@@ -286,19 +272,7 @@
 	}
 
 	// Remove router to lb associations from the LBCache before removing the router
-<<<<<<< HEAD
-	lbCache, err := ovnlb.GetLBCache()
-	if err != nil {
-		return fmt.Errorf("failed to get load_balancer cache for router %s: %v", gatewayRouter, err)
-	}
-	lbCache.RemoveRouter(gatewayRouter)
-
-	// Remove the gateway router associated with nodeName
-	_, stderr, err = util.RunOVNNbctl("--if-exist", "lr-del",
-		gatewayRouter)
-=======
 	lbCache, err := ovnlb.GetLBCache(oc.nbClient)
->>>>>>> f0d82ea9
 	if err != nil {
 		return fmt.Errorf("failed to get load_balancer cache for router %s: %v", gatewayRouter, err)
 	}
@@ -312,8 +286,6 @@
 		return fmt.Errorf("failed to delete gateway router %s, error: %v", gatewayRouter, err)
 	}
 
-<<<<<<< HEAD
-=======
 	// Remove external switch
 	opModel = libovsdbops.OperationModel{
 		ModelPredicate: func(ls *nbdb.LogicalSwitch) bool { return ls.Name == types.ExternalSwitchPrefix+nodeName },
@@ -322,7 +294,6 @@
 		return fmt.Errorf("failed to delete external switch %s, error: %v", types.ExternalSwitchPrefix+nodeName, err)
 	}
 
->>>>>>> f0d82ea9
 	// We don't know the gateway mode as this is running in the master, try to delete the additional local
 	// gateway for the shared gateway mode. it will be no op if this is done for other gateway modes.
 	oc.delPbrAndNatRules(nodeName, nil)
