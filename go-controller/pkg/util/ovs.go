--- conflicted
+++ resolved
@@ -161,14 +161,9 @@
 	if err != nil {
 		klog.V(5).Infof("exec(%d): err: %v", counter, err)
 	}
-<<<<<<< HEAD
+
 	return strings.Trim(strings.TrimFunc(stdout.String(), unicode.IsSpace), "\" \n"),
 		stderr.String(), err
-=======
-	return strings.Trim(stdout.String(), "\" \n"), stderr.String(), err
-	/*return strings.Trim(strings.TrimFunc(stdout.String(), unicode.IsSpace), "\""),
-	stderr.String(), err*/
->>>>>>> 20ab3bb1
 }
 
 func (runsvc *ExecUtilRunSvcImplStruct) Run(cmdPath string, args ...string) (string, string, error) {
